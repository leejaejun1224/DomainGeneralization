import os
import argparse
import numpy as np
import torch
import torch.nn as nn
import torch.backends.cudnn as cudnn
from StereoDepthUDA import StereoDepthUDA


from torch.utils.data import DataLoader
from datasets import __datasets__
from datasets.dataloader import PrepareDataset
from experiment import prepare_cfg
from train import compute_uda_loss

cudnn.benchmark = True
os.environ['CUDA_VISIBLE_DEVICES'] = '0, 1'


<<<<<<< HEAD
def train_step(model, data_batch, optimizer, cfg):
=======


args = parser.parse_args()
torch.manual_seed(args.seed)
torch.cuda.manual_seed(args.seed)
os.makedirs(args.log_dir, exist_ok=True)



cfg = prepare_cfg(args)
train_dataset = PrepareDataset(source_datapath=cfg['data']['src_root'],
                             target_datapath=cfg['data']['tgt_root'], 
                             sourcefile_list=cfg['data']['src_filelist'],
                             targetfile_list=cfg['data']['tgt_filelist'],
                             training=True)
test_dataset = PrepareDataset(source_datapath=cfg['data']['src_root'],
                            target_datapath=cfg['data']['tgt_root'],
                            sourcefile_list=cfg['data']['src_filelist'], 
                            targetfile_list=cfg['data']['tgt_filelist'],
                            training=False)
train_loader = DataLoader(train_dataset, batch_size=cfg['batch_size'], shuffle=True, num_workers=cfg['num_workers'], drop_last=True)
test_loader = DataLoader(test_dataset, batch_size=cfg['batch_size'], shuffle=False, num_workers=cfg['num_workers'], drop_last=False)



def train_step(model, data_batch, optimizer):
>>>>>>> b354a2cb
    model.train()
    optimizer.zero_grad()
    
    total_loss, log_var = compute_uda_loss(model, data_batch, cfg)

    total_loss.backward()
    optimizer.step()
    
    # ema update here?
    model.update_ema(alpha=0.99)
    
    return log_var
    
    
    
def main():

    parser = argparse.ArgumentParser(description="StereoDepth Unsupervised Domain Adaptation")
    parser.add_argument('--dataset_config', default='./config/datasets/kitti2015_to_kitti2012.py', help='source domain and target domain name')
    parser.add_argument('--model_config', default='', help='UDA model preparation')
    parser.add_argument('--seed', default=1, metavar='S', help='random seed(default = 1)')
    parser.add_argument('--log_dir', default='./log', help='log directory')

    args = parser.parse_args()
    torch.manual_seed(args.seed)
    torch.cuda.manual_seed(args.seed)
    os.makedirs(args.log_dir, exist_ok=True)

    cfg = prepare_cfg(args)

    train_dataset = PrepareDataset(source_datapath=cfg['data']['src_root'],
                                target_datapath=cfg['data']['tgt_root'], 
                                sourcefile_list=cfg['data']['src_filelist'],
                                targetfile_list=cfg['data']['tgt_filelist'],
                                training=True)
    test_dataset = PrepareDataset(source_datapath=cfg['data']['src_root'],
                                target_datapath=cfg['data']['tgt_root'],
                                sourcefile_list=cfg['data']['src_filelist'], 
                                targetfile_list=cfg['data']['tgt_filelist'],
                                training=False)
    train_loader = DataLoader(train_dataset, batch_size=cfg['batch_size'], shuffle=True, num_workers=cfg['num_workers'], drop_last=True)
    test_loader = DataLoader(test_dataset, batch_size=cfg['batch_size'], shuffle=False, num_workers=cfg['num_workers'], drop_last=False)


    # print(cfg)
    model = StereoDepthUDA(cfg)
    model.to('cuda:0')
    
    
    # 이거 init하는 조건은 좀 더 생각을 해봐야겠는데
    model.init_ema() 

    # optimizer 좀 더 고민해보자.
    # optimizer = torch.optim.Adam(model.parameters(), lr=cfg.optimizer.lr)
    
    # 시작하자잉
    # for epoch in range(cfg.train.num_epochs):
    for epoch in range(100):
        model.train()
        train_losses = []
        
        for batch_idx, data_batch in enumerate(train_loader):

            # print(data_batch)
            for key in data_batch:
                if isinstance(data_batch[key], torch.Tensor):
                    data_batch[key] = data_batch[key].cuda()
                    # print(data_batch[key])
        print(epoch)
        #     log_vars = train_step(model, data_batch, optimizer, cfg)
        #     train_losses.append(log_vars['loss'])
            
        #     if batch_idx % cfg.train.log_interval == 0:
        #         print(f'Epoch [{epoch}/{cfg.train.num_epochs}] Batch [{batch_idx}/{len(train_loader)}] '
        #               f'Loss: {log_vars["loss"]:.4f}')
        
        # avg_loss = sum(train_losses) / len(train_losses)
        # print(f'Epoch [{epoch}/{cfg.train.num_epochs}] Average Loss: {avg_loss:.4f}')
        


        # if epoch % cfg.val.freq == 0:
        #     model.eval()
        #     val_losses = []
            
        #     with torch.no_grad():
        #         for data_batch in test_loader:
        #             # Move data to GPU
        #             for key in data_batch:
        #                 if isinstance(data_batch[key], torch.Tensor):
        #                     data_batch[key] = data_batch[key].cuda()
                            
        #             # Use EMA model for validation
        #             outputs = model.ema_forward(data_batch)
        #             val_losses.append(outputs['loss'].item())
            
        #     avg_val_loss = sum(val_losses) / len(val_losses)
        #     print(f'Validation Loss: {avg_val_loss:.4f}')
            
        #     # Save checkpoint
        #     checkpoint = {
        #         'epoch': epoch,
        #         'model_state_dict': model.state_dict(),
        #         'ema_state_dict': model.ema_state_dict(),
        #         'optimizer_state_dict': optimizer.state_dict(),
        #         'loss': avg_val_loss,
        #     }
        #     torch.save(checkpoint, os.path.join(args.log_dir, f'checkpoint_epoch{epoch}.pth'))
    
    return 0





if __name__=="__main__":
    # argparser
    main()<|MERGE_RESOLUTION|>--- conflicted
+++ resolved
@@ -17,36 +17,8 @@
 os.environ['CUDA_VISIBLE_DEVICES'] = '0, 1'
 
 
-<<<<<<< HEAD
+
 def train_step(model, data_batch, optimizer, cfg):
-=======
-
-
-args = parser.parse_args()
-torch.manual_seed(args.seed)
-torch.cuda.manual_seed(args.seed)
-os.makedirs(args.log_dir, exist_ok=True)
-
-
-
-cfg = prepare_cfg(args)
-train_dataset = PrepareDataset(source_datapath=cfg['data']['src_root'],
-                             target_datapath=cfg['data']['tgt_root'], 
-                             sourcefile_list=cfg['data']['src_filelist'],
-                             targetfile_list=cfg['data']['tgt_filelist'],
-                             training=True)
-test_dataset = PrepareDataset(source_datapath=cfg['data']['src_root'],
-                            target_datapath=cfg['data']['tgt_root'],
-                            sourcefile_list=cfg['data']['src_filelist'], 
-                            targetfile_list=cfg['data']['tgt_filelist'],
-                            training=False)
-train_loader = DataLoader(train_dataset, batch_size=cfg['batch_size'], shuffle=True, num_workers=cfg['num_workers'], drop_last=True)
-test_loader = DataLoader(test_dataset, batch_size=cfg['batch_size'], shuffle=False, num_workers=cfg['num_workers'], drop_last=False)
-
-
-
-def train_step(model, data_batch, optimizer):
->>>>>>> b354a2cb
     model.train()
     optimizer.zero_grad()
     
